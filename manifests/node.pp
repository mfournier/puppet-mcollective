# == Class: mcollective::node
#
# This class provides a simple way to deploy an MCollective node.
# It will install and configure the necessary packages.
#
# This module supports generic STOMP, ActiveMQ and RabbitMQ connectors,
# with optional SSL support.
#
# It supports PSK and SSL as authentication methods.
#
# === Parameters
#
#   ['broker_host']       - The middleware broker host to use.
#   ['broker_port']       - The middleware broker port to use.
#   ['broker_vhost']      - The middleware broker vhost to use.
#                           Currently only used with RabbitMQ.
#   ['broker_user']       - The middleware broker user to use.
#                           If set to false, the user entry will be
#                           ommited from the configuration file
#                           (useful if you want to force using
#                           environment variables instead).
#   ['broker_password']   - The middleware broker password to use.
#   ['broker_ssl']        - Whether to use stomp over SSL
#   ['broker_ssl_cert']   - If using SSL, the path to the SSL public key.
#                           Defaults to Puppet's public certicate.
#   ['broker_ssl_key']    - If using SSL, the path to the SSL private key.
#                           Defaults to Puppet's private certicate.
#   ['broker_ssl_ca']     - If using SSL, the path to the SSL CA certificate.
#                           Defaults to Puppet's CA certificate.
#   ['security_provider'] - The security provider to use.
#                           Currently supported are 'psk' and 'ssl'.
#   ['security_secret']   - If PSK is used, the value of the shared password.
#   ['security_ssl_private'] - If SSL is used, the path to the SSL
#                              private key (shared).
#   ['security_ssl_public']  - If SSL is used, the path to the SSL
#                              public key (shared).
#   ['connector']         - The connector to use. Either 'stomp', 'activemq'
#                           or 'rabbitmq'.
#                           Defaults to 'rabbitmq'.
#   ['puppetca_cadir']    - Path to the Puppet CA directory.
#   ['rpcauthorization']  - Whether to use RPC authorization.
#                           False by default.
#   ['rpcauthprovider']   - The RPC authorization plugin to use.
#                           Defaults to 'action_policy'.
#   ['rpcauth_allow_unconfigured'] - Whether to allow unconfigured agents
#                                    with RPC auth. Values are '0' or '1'.
#                                    Defaults to '0'.
#   ['rpcauth_enable_default']     - Whether to enable RPC authorization
#                                    by default. Values are '0' or '1'.
#                                    Defaults to '1'.
#   ['cert_dir']          - Path to the client certificates directory.
#                           Defaults to '/etc/mcollective/ssl/clients'.
#   ['policies_dir']      - Path to the policies directory.
#                           Defaults to '/etc/mcollective/policies'.
#   ['direct_addressing'] - Enable direct addressing.
#                           Defaults to '0'.
#   ['ssl_source_dir']    - Where to get certificates from.
#                           Defaults to undef.
#
# === Actions
#
# - Deploys an MCollective node
#
# Sample Usage:
#   class { '::mcollective::node':
#     broker_host       => 'rabbitmq.example.com',
#     broker_port       => '61614',
#     security_provider => 'psk',
#     security_secret   => 'P@S5w0rD',
#   }
#
#   class { '::mcollective::node':
#     broker_host                 => 'rabbitmq.example.com',
#     broker_port                 => '61614',
#     security_provider           => 'ssl',
#   }
#
class mcollective::node (
<<<<<<< HEAD
  $broker_host = $mcollective::broker_host,
  $broker_port = $mcollective::broker_port,
  $security_provider = $mcollective::security_provider,
  $broker_vhost = $mcollective::broker_vhost,
  $broker_user = $mcollective::broker_user,
  $broker_password = $mcollective::broker_password,
  $broker_ssl = $mcollective::broker_ssl,
  $broker_ssl_cert = "/var/lib/puppet/ssl/certs/${::fqdn}.pem",
  $broker_ssl_key = "/var/lib/puppet/ssl/private_keys/${::fqdn}.pem",
  $broker_ssl_ca = '/var/lib/puppet/ssl/certs/ca.pem',
  $security_secret = $mcollective::security_secret,
  $security_ssl_private = $mcollective::security_ssl_server_private,
  $security_ssl_public = $mcollective::security_ssl_server_public,
  $connector = $mcollective::connector,
  $puppetca_cadir = $mcollective::puppetca_cadir,
  $rpcauthorization = $mcollective::rpcauthorization,
  $rpcauthprovider = $mcollective::rpcauthprovider,
  $rpcauth_allow_unconfigured = $mcollective::rpcauth_allow_unconfigured,
  $rpcauth_enable_default = $mcollective::rpcauth_enable_default,
  $cert_dir = $mcollective::cert_dir,
  $policies_dir = $mcollective::policies_dir,
  $direct_addressing = $mcollective::direct_addressing,
  $ssl_source_dir = $mcollective::ssl_source_dir,
) {

  if !defined(Class['::mcollective']) {
    fail ('You must declare the mcollective class before the mcollective::node class')
=======
  $broker_host,
  $broker_port,
  $security_provider,
  $broker_vhost = $mcollective::params::broker_vhost,
  $broker_user = $mcollective::params::broker_user,
  $broker_password = $mcollective::params::broker_password,
  $broker_ssl = $mcollective::params::broker_ssl,
  $broker_ssl_cert = $mcollective::params::broker_ssl_cert,
  $broker_ssl_key = $mcollective::params::broker_ssl_key,
  $broker_ssl_ca = $mcollective::params::broker_ssl_ca,
  $security_secret = $mcollective::params::security_secret,
  $security_ssl_private = $mcollective::params::security_ssl_server_private,
  $security_ssl_public = $mcollective::params::security_ssl_server_public,
  $security_aes_private = $mcollective::params::security_aes_server_private,
  $security_aes_public = $mcollective::params::security_aes_server_public,
  $security_aes_send_pubkey = $mcollective::params::security_aes_send_pubkey,
  $security_aes_learn_pubkeys = $mcollective::params::security_aes_learn_pubkeys,
  $security_aes_enforce_ttl = $mcollective::params::security_aes_enforce_ttl,
  $connector = $mcollective::params::connector,
  $puppetca_cadir = $mcollective::params::puppetca_cadir,
  $rpcauthorization = $mcollective::params::rpcauthorization,
  $rpcauthprovider = $mcollective::params::rpcauthprovider,
  $rpcauth_allow_unconfigured = $mcollective::params::rpcauth_allow_unconfigured,
  $rpcauth_enable_default = $mcollective::params::rpcauth_enable_default,
  $cert_dir = $mcollective::params::cert_dir,
  $policies_dir = $mcollective::params::policies_dir,
) inherits ::mcollective::params {

  include ruby::gems

  # Recent Upstart requires daemonize to be set to 0
  # warning: do not name this variable $daemonize!
  $mcollective_daemonize = $::operatingsystem ? {
    default => 1
  }

  file { [$cert_dir, $policies_dir]:
    ensure  => directory,
    owner   => 'root',
    group   => 'root',
    mode    => '0700',
    recurse => true,
    purge   => true,
    require => Package['mcollective'],
>>>>>>> d402d612
  }

  include ::mcollective::params
  include ::ruby::gems

  class { '::mcollective::node::packages': } ->
  class { '::mcollective::node::files': } ~>
  class { '::mcollective::node::service': }

  # Plugins need to refresh MCollective
  # Refreshing requires files
  Mcollective::Plugin <| |> ~>
  class { '::mcollective::node::refresh': }
  Class['::mcollective::node::files'] ->
  Class['::mcollective::node::refresh']

}<|MERGE_RESOLUTION|>--- conflicted
+++ resolved
@@ -34,6 +34,15 @@
 #                              private key (shared).
 #   ['security_ssl_public']  - If SSL is used, the path to the SSL
 #                              public key (shared).
+#   ['security_aes_private'] - If AES is used, the path to the AES
+#                                     private server key (shared).
+#   ['security_aes_public']  - If AES is used, the path to the AES
+#                                     public server key (shared).
+#   ['security_aes_send_pubkey']    - If AES is used, whether to send
+#                                     the AES public key.
+#   ['security_aes_learn_pubkeys']  - If AES is used, whether to learn
+#                                     the AES public keys.
+#   ['security_aes_enforce_ttl']    - If AES is used, whether to enforce TTL.
 #   ['connector']         - The connector to use. Either 'stomp', 'activemq'
 #                           or 'rabbitmq'.
 #                           Defaults to 'rabbitmq'.
@@ -76,7 +85,6 @@
 #   }
 #
 class mcollective::node (
-<<<<<<< HEAD
   $broker_host = $mcollective::broker_host,
   $broker_port = $mcollective::broker_port,
   $security_provider = $mcollective::security_provider,
@@ -90,6 +98,11 @@
   $security_secret = $mcollective::security_secret,
   $security_ssl_private = $mcollective::security_ssl_server_private,
   $security_ssl_public = $mcollective::security_ssl_server_public,
+  $security_aes_private = $mcollective::security_aes_server_private,
+  $security_aes_public = $mcollective::security_aes_server_public,
+  $security_aes_send_pubkey = $mcollective::security_aes_send_pubkey,
+  $security_aes_learn_pubkeys = $mcollective::security_aes_learn_pubkeys,
+  $security_aes_enforce_ttl = $mcollective::security_aes_enforce_ttl,
   $connector = $mcollective::connector,
   $puppetca_cadir = $mcollective::puppetca_cadir,
   $rpcauthorization = $mcollective::rpcauthorization,
@@ -104,52 +117,6 @@
 
   if !defined(Class['::mcollective']) {
     fail ('You must declare the mcollective class before the mcollective::node class')
-=======
-  $broker_host,
-  $broker_port,
-  $security_provider,
-  $broker_vhost = $mcollective::params::broker_vhost,
-  $broker_user = $mcollective::params::broker_user,
-  $broker_password = $mcollective::params::broker_password,
-  $broker_ssl = $mcollective::params::broker_ssl,
-  $broker_ssl_cert = $mcollective::params::broker_ssl_cert,
-  $broker_ssl_key = $mcollective::params::broker_ssl_key,
-  $broker_ssl_ca = $mcollective::params::broker_ssl_ca,
-  $security_secret = $mcollective::params::security_secret,
-  $security_ssl_private = $mcollective::params::security_ssl_server_private,
-  $security_ssl_public = $mcollective::params::security_ssl_server_public,
-  $security_aes_private = $mcollective::params::security_aes_server_private,
-  $security_aes_public = $mcollective::params::security_aes_server_public,
-  $security_aes_send_pubkey = $mcollective::params::security_aes_send_pubkey,
-  $security_aes_learn_pubkeys = $mcollective::params::security_aes_learn_pubkeys,
-  $security_aes_enforce_ttl = $mcollective::params::security_aes_enforce_ttl,
-  $connector = $mcollective::params::connector,
-  $puppetca_cadir = $mcollective::params::puppetca_cadir,
-  $rpcauthorization = $mcollective::params::rpcauthorization,
-  $rpcauthprovider = $mcollective::params::rpcauthprovider,
-  $rpcauth_allow_unconfigured = $mcollective::params::rpcauth_allow_unconfigured,
-  $rpcauth_enable_default = $mcollective::params::rpcauth_enable_default,
-  $cert_dir = $mcollective::params::cert_dir,
-  $policies_dir = $mcollective::params::policies_dir,
-) inherits ::mcollective::params {
-
-  include ruby::gems
-
-  # Recent Upstart requires daemonize to be set to 0
-  # warning: do not name this variable $daemonize!
-  $mcollective_daemonize = $::operatingsystem ? {
-    default => 1
-  }
-
-  file { [$cert_dir, $policies_dir]:
-    ensure  => directory,
-    owner   => 'root',
-    group   => 'root',
-    mode    => '0700',
-    recurse => true,
-    purge   => true,
-    require => Package['mcollective'],
->>>>>>> d402d612
   }
 
   include ::mcollective::params
