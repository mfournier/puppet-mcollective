--- conflicted
+++ resolved
@@ -42,6 +42,19 @@
 #                                     private client key.
 #   ['security_ssl_client_public']  - If SSL is used, the path to the SSL
 #                                     public client key.
+#   ['security_aes_server_private'] - If AES is used, the path to the AES
+#                                     private server key (shared).
+#   ['security_aes_server_public']  - If AES is used, the path to the AES
+#                                     public server key (shared).
+#   ['security_aes_client_private'] - If AES is used, the path to the AES
+#                                     private client key.
+#   ['security_aes_client_public']  - If AES is used, the path to the AES
+#                                     public client key.
+#   ['security_aes_send_pubkey']    - If AES is used, whether to send
+#                                     the AES public key.
+#   ['security_aes_learn_pubkeys']  - If AES is used, whether to learn
+#                                     the AES public keys.
+#   ['security_aes_enforce_ttl']    - If AES is used, whether to enforce TTL.
 #   ['connector']         - The connector to use. Either 'stomp', 'activemq'
 #                           or 'rabbitmq'.
 #                           Defaults to 'rabbitmq'.
@@ -88,7 +101,6 @@
   $broker_host,
   $broker_port,
   $security_provider,
-<<<<<<< HEAD
   $use_node = $mcollective::params::use_node,
   $use_client = $mcollective::params::use_client,
   $broker_vhost = $mcollective::params::broker_vhost,
@@ -103,6 +115,13 @@
   $security_ssl_server_public = $mcollective::params::security_ssl_server_public,
   $security_ssl_client_private = $mcollective::params::security_ssl_client_private,
   $security_ssl_client_public = $mcollective::params::security_ssl_client_public,
+  $security_aes_server_private = $mcollective::params::security_aes_server_private,
+  $security_aes_server_public = $mcollective::params::security_aes_server_public,
+  $security_aes_client_private = $mcollective::params::security_aes_client_private,
+  $security_aes_client_public = $mcollective::params::security_aes_client_public,
+  $security_aes_send_pubkey = $mcollective::params::security_aes_send_pubkey,
+  $security_aes_learn_pubkeys = $mcollective::params::security_aes_learn_pubkeys,
+  $security_aes_enforce_ttl = $mcollective::params::security_aes_enforce_ttl,
   $connector = $mcollective::params::connector,
   $puppetca_cadir = $mcollective::params::puppetca_cadir,
   $rpcauthorization = $mcollective::params::rpcauthorization,
@@ -125,92 +144,5 @@
   if ($use_client) {
     Class['::mcollective'] ->
     class { '::mcollective::client': }
-=======
-  $node = ::mcollective::params::node,
-  $client = ::mcollective::params::client,
-  $broker_vhost = ::mcollective::params::broker_vhost,
-  $broker_user = ::mcollective::params::broker_user,
-  $broker_password = ::mcollective::params::broker_password,
-  $broker_ssl = ::mcollective::params::broker_ssl,
-  $broker_ssl_cert = ::mcollective::params::broker_ssl_cert,
-  $broker_ssl_key = ::mcollective::params::broker_ssl_key,
-  $broker_ssl_ca = ::mcollective::params::broker_ssl_ca,
-  $security_secret = ::mcollective::params::security_secret,
-  $security_ssl_server_private = ::mcollective::params::security_ssl_server_private,
-  $security_ssl_server_public = ::mcollective::params::security_ssl_server_public,
-  $security_ssl_client_private = ::mcollective::params::security_ssl_client_private,
-  $security_ssl_client_public = ::mcollective::params::security_ssl_client_public,
-  $security_aes_server_private = $mcollective::params::security_aes_server_private,
-  $security_aes_server_public = $mcollective::params::security_aes_server_public,
-  $security_aes_client_private = $mcollective::params::security_aes_client_private,
-  $security_aes_client_public = $mcollective::params::security_aes_client_public,
-  $security_aes_send_pubkey = $mcollective::params::security_aes_send_pubkey,
-  $security_aes_learn_pubkeys = $mcollective::params::security_aes_learn_pubkeys,
-  $security_aes_enforce_ttl = $mcollective::params::security_aes_enforce_ttl,
-  $connector = ::mcollective::params::connector,
-  $puppetca_cadir = ::mcollective::params::puppetca_cadir,
-  $rpcauthorization = ::mcollective::params::rpcauthorization,
-  $rpcauthprovider = ::mcollective::params::rpcauthprovider,
-  $rpcauth_allow_unconfigured = ::mcollective::params::rpcauth_allow_unconfigured,
-  $rpcauth_enable_default = ::mcollective::params::rpcauth_enable_default,
-  $cert_dir = ::mcollective::params::cert_dir,
-  $policies_dir = ::mcollective::params::policies_dir,
-) inherits ::mcollective::params {
-
-  if ($node) {
-    class { '::mcollective::node':
-      broker_host                => $broker_host,
-      broker_port                => $broker_port,
-      security_provider          => $security_provider,
-      broker_vhost               => $broker_vhost,
-      broker_user                => $broker_user,
-      broker_password            => $broker_password,
-      broker_ssl                 => $broker_ssl,
-      broker_ssl_cert            => $broker_ssl_cert,
-      broker_ssl_key             => $broker_ssl_key,
-      broker_ssl_ca              => $broker_ssl_ca,
-      security_secret            => $security_secret,
-      security_ssl_private       => $security_ssl_server_private,
-      security_ssl_public        => $security_ssl_server_public,
-      security_aes_private       => $security_aes_server_private,
-      security_aes_public        => $security_aes_server_public,
-      security_aes_send_pubkey   => $security_aes_send_pubkey,
-      security_aes_learn_pubkeys => $security_aes_learn_pubkeys,
-      security_aes_enforce_ttl   => $security_aes_enforce_ttl,
-      connector                  => $connector,
-      puppetca_cadir             => $puppetca_cadir,
-      rpcauthorization           => $rpcauthorization,
-      rpcauthprovider            => $rpcauthprovider,
-      rpcauth_allow_unconfigured => $rpcauth_allow_unconfigured,
-      rpcauth_enable_default     => $rpcauth_enable_default,
-      cert_dir                   => $cert_dir,
-      policies_dir               => $policies_dir,
-    }
-  }
-
-  if ($client) {
-    class { '::mcollective::client':
-      broker_host                 => $broker_host,
-      broker_port                 => $broker_port,
-      security_provider           => $security_provider,
-      broker_vhost                => $broker_vhost,
-      broker_user                 => $broker_user,
-      broker_password             => $broker_password,
-      broker_ssl                  => $broker_ssl,
-      broker_ssl_cert             => $broker_ssl_cert,
-      broker_ssl_key              => $broker_ssl_key,
-      broker_ssl_ca               => $broker_ssl_ca,
-      security_secret             => $security_secret,
-      security_ssl_server_public  => $security_ssl_server_public,
-      security_ssl_client_private => $security_ssl_client_private,
-      security_ssl_client_public  => $security_ssl_client_public,
-      security_aes_private        => $security_aes_client_private,
-      security_aes_public         => $security_aes_client_public,
-      security_aes_send_pubkey    => $security_aes_send_pubkey,
-      security_aes_learn_pubkeys  => $security_aes_learn_pubkeys,
-      connector                   => $connector,
-      puppetca_cadir              => $puppetca_cadir,
-    }
->>>>>>> d402d612
   }
 }